--- conflicted
+++ resolved
@@ -1,12 +1,7 @@
-<<<<<<< HEAD
 from math import log
 from collections import defaultdict
 from itertools import groupby
 from operator import itemgetter
-=======
-from math import fsum, log
-from collections import Counter, defaultdict
->>>>>>> b598fd85
 
 import numpy as np
 

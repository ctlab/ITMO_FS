import random

import numpy as np


<<<<<<< HEAD
def best_goes_first_fusion(filter_results, k):
    """
        Fusion function mixes filter results according feature appearance in
        range of each filter. Selects first k of them.

        Parameters
        ----------
        filter_results : array-like, shape (n_filters, n_features)
            Feature ranking for all filters.
        k : int
            Amount of features to select.

        Returns
        -------
        array-like, shape (k) : selected features
=======
def best_goes_first_fusion(filter_ranks, k):
    """Select the first k features based on their order in each of the filters.

    Parameters
    ----------
    filter_ranks : array-like, shape (n_filters, n_features)
        Feature ranking for all filters.
    k : int
        Amount of features to select.

    Returns
    -------
    array-like, shape (k,) : selected features
>>>>>>> 7c0d60f3
    """
    result = np.array([], dtype='int')
    place = 0
    while len(result) < k:
        placed_features = np.setdiff1d(filter_ranks[:, place], result)
        random.shuffle(placed_features)
        result = np.append(result, placed_features)
        place += 1
    return result[:k]


def borda_fusion(filter_ranks, k):
    """Select features according to borda function.

    Parameters
    ----------
    filter_ranks : array-like, shape (n_filters, n_features)
        Feature ranking for all filters.
    k : int
        Amount of features to select.

    Returns
    -------
    array-like, shape (k,) : selected features
    """
    n_features = filter_ranks.shape[1]
    scores = np.zeros(n_features)
    for f in filter_ranks:
        scores[f] += np.arange(1, n_features + 1)
    return np.argsort(scores)[:k]<|MERGE_RESOLUTION|>--- conflicted
+++ resolved
@@ -1,27 +1,11 @@
 import random
-
 import numpy as np
 
 
-<<<<<<< HEAD
-def best_goes_first_fusion(filter_results, k):
+def best_goes_first_fusion(filter_ranks, k):
     """
         Fusion function mixes filter results according feature appearance in
         range of each filter. Selects first k of them.
-
-        Parameters
-        ----------
-        filter_results : array-like, shape (n_filters, n_features)
-            Feature ranking for all filters.
-        k : int
-            Amount of features to select.
-
-        Returns
-        -------
-        array-like, shape (k) : selected features
-=======
-def best_goes_first_fusion(filter_ranks, k):
-    """Select the first k features based on their order in each of the filters.
 
     Parameters
     ----------
@@ -33,7 +17,6 @@
     Returns
     -------
     array-like, shape (k,) : selected features
->>>>>>> 7c0d60f3
     """
     result = np.array([], dtype='int')
     place = 0

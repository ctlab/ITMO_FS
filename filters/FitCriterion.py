--- conflicted
+++ resolved
@@ -35,11 +35,8 @@
     def __init__(self, mean=np.mean):
         self.mean = mean
 
-<<<<<<< HEAD
-=======
+
     feature_scores = {}
-
->>>>>>> df5cfad0
     def run(self, x, y, feature_names=None):
         """
             Parameters
@@ -72,13 +69,9 @@
         y = np.asarray(y)
 
         fc = np.zeros(x.shape[1])  # Array with amounts of correct predictions for each feature
-<<<<<<< HEAD
-        tokensN = int(np.max(y)) + 1  # Number of different class tokens
 
-=======
         tokensN = np.max(y) + 1  # Number of different class tokens
         feature_names = generate_features(x, feature_names)
->>>>>>> df5cfad0
         # Utility arrays
         centers = np.empty(tokensN)  # Array with centers of sets of feature values for each class token
         variances = np.empty(tokensN)  # Array with variances of sets of feature values for each class token
@@ -87,13 +80,8 @@
         distances = np.empty(tokensN)  # Array with distances between sample's value and each class's center
         # This array will be separately calculated for each feature and each sample
 
-<<<<<<< HEAD
-        for feature_index in range(x.shape[1]):  # For each feature
-            feature = x.T[feature_index]
 
-=======
         for feature_index, feature in enumerate(x.T):  # For each feature
->>>>>>> df5cfad0
             # Initializing utility structures
             class_values = [[] for _ in range(tokensN)]  # Array with lists of feature values for each class token
             for index, value in enumerate(y):  # Filling array
@@ -112,9 +100,7 @@
                 fc[feature_index] += np.argmin(distances) == y[sample_index]
 
         fc /= y.shape[0]  # Normalization
-<<<<<<< HEAD
-        return dict(zip(feature_names, fc))  # Adding feature labels
-=======
+
         self.feature_scores = dict(zip(feature_names, fc))
         return fc
 
@@ -132,5 +118,4 @@
 #               0])
 #
 # fcc = FitCriterion()
-# fcc.run(x, y)
->>>>>>> df5cfad0
+# fcc.run(x, y)
--- conflicted
+++ resolved
@@ -8,9 +8,6 @@
         uses: actions/checkout@master
       - name: Test
         run: |
-<<<<<<< HEAD
-          pip install pytest-cov
-=======
           pip install -r requirements.txt
           pip install pandas sphinx_rtd_theme
           pip install pandas pandas
@@ -20,9 +17,8 @@
           pip install pydrive2
           dvc remote add -d remote_storage gdrive://1T6v5zENAgNdIXQWZ01xRGpqVOvDNAo7w
           pip install .
->>>>>>> bbc039ee
           pytest --cov=./
       - name: Upload
         uses: codecov/codecov-action@v1
         with:
-          files: .coverage+          files: ./lib.c.gcov
--- conflicted
+++ resolved
@@ -1,15 +1,8 @@
 import numpy as np
 from tqdm import tqdm
 
-<<<<<<< HEAD
 # TODO: Some more optimization
 # TODO: Normalization with division by 2
-=======
-##TODO some more optimization
-##TODO: ?? Normalization with division by 2
-##TODO: ?? write converter
-##TODO: ?? add types selection
->>>>>>> d973e3c6
 class VDM:
     """
         Creates Value Difference Metric builder
@@ -52,7 +45,6 @@
                 Input samples' parameters. Parameters among every class must be sequential integers.
             y: array-like, shape (n_samples)
                 Input samples' class labels. Class labels must be sequential integers.
-<<<<<<< HEAD
 
             Returns
             -------
@@ -64,16 +56,6 @@
         x = np.asarray(x)  # Converting input data to numpy arrays
         y = np.asarray(y)
 
-=======
-
-            Returns
-            -------
-            result:
-                numpy.ndarray, shape (n_samples, n_samples) with selected version of metrics
-            See Also
-            --------
-        """
->>>>>>> d973e3c6
         vdm = np.zeros((x.shape[0], x.shape[0]))  # Initializing output matrix
 
         for column in tqdm(x.T):  # For each attribute separately:
@@ -115,8 +97,4 @@
                 for index_i, i in enumerate(column):
                     for index_j, j in enumerate(column):
                         vdm[index_i][index_j] += deltas[i][j] * weights[i]
-<<<<<<< HEAD
         return vdm
-=======
-        return vdm
->>>>>>> d973e3c6

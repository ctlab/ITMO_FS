--- conflicted
+++ resolved
@@ -45,17 +45,7 @@
                    fechner_corr,
                    spearman_corr,
                    pearson_corr]
-<<<<<<< HEAD
-        ensemble = Mixed(filters, 100, borda_fusion)
-        ensemble.fit(data, target)
-        ensemble.transform(data)
-        d = [{'f' + str(i): i for i in range(100)}.items()] * 5
-        self.assertEqual(borda_fusion(d, 100), ['f' + str(i) for i in reversed(range(100))])
-        ensemble.transform(data)
-        self.assertEqual(borda_fusion(d, 100), ['f' + str(i) for i in reversed(range(100))])
 
-    def test_weight_based_ensemble(self):
-=======
         ensemble = Mixed(filters, k=100, fusion_function=borda_fusion)
         ensemble.fit(data, target)
         ensemble.transform(data)
@@ -81,7 +71,6 @@
                              [1, 10, 3, 5, 2, 4, 9, 6, 8, 7])
 
     def test_measure_based_weight_based_ensemble(self):
->>>>>>> 7341a926
         data, target = self.wide_classification[0], self.wide_classification[1]
         filters = [UnivariateFilter(gini_index),
                    UnivariateFilter(fechner_corr),
@@ -89,16 +78,6 @@
                    UnivariateFilter(pearson_corr)]
         weights = [0.5, 0.5, 0.5, 0.5]
         ensemble = WeightBased(filters, select_k_best(100), weights=weights)
-<<<<<<< HEAD
-        
-        ensemble.fit(data, target)
-        ensemble.transform(data)
-
-    def test_benching_ensembles(self):
-        datasets = [make_classification(n_samples=200, n_features=20 * i, n_informative=i, n_redundant=5 * i) for i in
-                    [2, 10, 20, 50, 100, 200, 500, 1000]]
-=======
-
         ensemble.fit(data, target)
         ensemble.transform(data)
         assert len(ensemble) == len(filters)
@@ -110,7 +89,6 @@
                    UnivariateFilter(spearman_corr),
                    UnivariateFilter(pearson_corr)]
         ensemble = WeightBased(filters, select_k_best(100))
->>>>>>> 7341a926
 
         ensemble.fit(data, target)
         ensemble.transform(data)
@@ -209,73 +187,5 @@
         ensemble = BestSum(models, select_k_best(50))
         ensemble.fit(data, target)
 
-<<<<<<< HEAD
-        kfold = KFold(n_splits=10)
-        for dataset in datasets:
-            X, y = dataset
-            k = int(X.shape[1] * 0.1)
-
-            time_ens_start = []
-            time_ens_end = []
-
-            time_filter_start = defaultdict(list)
-            time_filter_end = defaultdict(list)
-
-            scores_ens = []
-            scores_filters = defaultdict(list)
-            scores_no_fs = []
-
-            for train_index, test_index in kfold.split(X):
-                svm = SVC()
-                svm.fit(X[train_index], y[train_index])
-                y_pred = svm.predict(X[test_index])
-                scores_no_fs.append(f1_score(y[test_index], y_pred))
-
-                time_ens_start.append(time.time())
-                ensemble = Mixed(filters, k, fusion_function=borda_fusion)
-                ensemble.fit(X[train_index], y[train_index])
-                X_transformed = ensemble.transform(X)
-                time_ens_end.append(time.time())
-
-                svm = SVC()
-                svm.fit(X_transformed[train_index], y[train_index])
-                y_pred = svm.predict(X_transformed[test_index])
-                scores_ens.append(f1_score(y[test_index], y_pred))
-
-                for filter in filters:
-                    time_filter_start[filter.__name__].append(time.time())
-                    univ_filter = UnivariateFilter(filter, cutting_rule=("K best", k))
-                    univ_filter.fit(X[train_index], y[train_index])
-                    X_transformed = univ_filter.transform(X)
-                    time_filter_end[filter.__name__].append(time.time())
-
-                    svm = SVC()
-                    svm.fit(X_transformed[train_index], y[train_index])
-                    y_pred = svm.predict(X_transformed[test_index])
-                    scores_filters[filter.__name__].append(f1_score(y[test_index], y_pred))
-
-            print('Dataset size', X.shape)
-
-            sum_time = 0
-            for filter in filters:
-                filter_dif = np.array(time_filter_end[filter.__name__]) - np.array(time_filter_start[filter.__name__])
-                print('Filter ' + filter.__name__ + ' time', np.mean(filter_dif), np.std(filter_dif))
-                sum_time += np.mean(filter_dif)
-
-            ens_dif = np.array(time_ens_end) - np.array(time_ens_start)
-            print('Ensemble time', np.mean(ens_dif), np.std(ens_dif))
-            print('Sum of filter time', sum_time)
-
-            print('No fs score', np.mean(scores_no_fs), np.std(scores_no_fs))
-
-            for filter in filters:
-                print('Filter ' + filter.__name__ + ' time', np.mean(scores_filters[filter.__name__]),
-                      np.std(scores_filters[filter.__name__]))
-
-            print('Ensemble score', np.mean(scores_ens), np.std(scores_ens))
-            print()
-=======
->>>>>>> 7341a926
-
 if __name__ == '__main__':
     unittest.main()
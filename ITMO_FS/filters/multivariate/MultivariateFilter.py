import numpy as np
from sklearn.base import TransformerMixin

from .measures import MEASURE_NAMES, mutual_information, \
    matrix_mutual_information
from ...utils import BaseTransformer, generate_features


# TODO Test interface!!!!


class MultivariateFilter(BaseTransformer):
    """
        Provides basic functionality for multivariate filters.

        Parameters
        ----------
        measure : string or callable
            A metric name defined in GLOB_MEASURE or a callable with signature
            measure(selected_features, free_features, dataset, labels) which
            should return a list of metric values for each feature
            in the dataset.
        n_features : int
            Number of features to select.
        beta : float, optional
            Initialize only in case you run MIFS or generalizedCriteria
            metrics.
        gamma : float, optional
            Initialize only in case you run generalizedCriteria metric.

        See Also
        --------

        Examples
        --------
        >>> from ITMO_FS.filters.multivariate import MultivariateFilter
        >>> from sklearn.preprocessing import KBinsDiscretizer
        >>> import numpy as np

        >>> est = KBinsDiscretizer(n_bins=10, encode='ordinal')
        >>> x = np.array([[1, 2, 3, 3, 1], [2, 2, 3, 3, 2], [1, 3, 3, 1, 3], \
[3, 1, 3, 1, 4], [4, 4, 3, 1, 5]])
        >>> y = np.array([1, 2, 3, 4, 5])
        >>> data = est.fit_transform(x)
        >>> model = MultivariateFilter('JMI', 3).fit(x, y)
        >>> model.selected_features_
        array([4, 0, 1], dtype=int64)
    """

    def __init__(self, measure, n_features, beta=None, gamma=None):
        self.measure = measure
        self.n_features = n_features
        self.beta = beta
        self.gamma = gamma

    def _fit(self, X, y, **kwargs):
        """
            Fits the filter.

            Parameters
            ----------

            X : array-like, shape (n_samples, n_features)
                The training input samples.
            y : array-like, shape (n_samples)
                The target values.
            **kwargs
            Returns
            ------
            None
        """

        if isinstance(self.measure, str):
            try:
                self.measure = MEASURE_NAMES[self.measure]
            except KeyError:
                raise KeyError("No %r measure yet" % self.measure)

        if self.n_features > self.n_features_:
            raise ValueError(
                "Cannot select %d features with n_features = %d" %
                (self.n_features, self.n_features_))
        free_features = generate_features(X)
<<<<<<< HEAD
        if "selected_features" in kwargs:
            self.selected_features_ = kwargs["selected_features"]
        else:
            self.selected_features_ = np.array([], dtype='int')
=======
        self.selected_features_ = np.array([], dtype='int')
>>>>>>> 7341a926
        relevance = np.apply_along_axis(mutual_information, 0,
                                        X[:, free_features],
                                        y)

        redundancy = np.vectorize(
            lambda free_feature: 
                matrix_mutual_information(X[:, free_features],
                                          X[:, free_feature]),
                signature='()->(1)')(
            free_features)

        while len(self.selected_features_) != self.n_features:
            if self.beta is None:
                values = self.measure(
                    self.selected_features_, free_features, X, y,
                    relevance=relevance[free_features],
                    redundancy=np.sum(redundancy[self.selected_features_],
                        axis=0)[free_features])
            else:
                if self.gamma is not None:
                    values = self.measure(
                        self.selected_features_,
                        free_features,
                        X,
                        y,
                        self.beta,
                        self.gamma, 
                        relevance=relevance[free_features], 
                        redundancy=np.sum(redundancy[self.selected_features_],
                            axis=0)[free_features])
                else:
                    values = (self.measure(
                        self.selected_features_,
                        free_features,
                        X,
                        y,
                        self.beta, 
                        relevance=relevance[free_features], 
                        redundancy=np.sum(redundancy[self.selected_features_],
                            axis=0)[free_features])
                    )
            to_add = np.argmax(values)
            self.selected_features_ = np.append(
                self.selected_features_, free_features[to_add])
            free_features = np.delete(free_features, to_add)<|MERGE_RESOLUTION|>--- conflicted
+++ resolved
@@ -81,14 +81,8 @@
                 "Cannot select %d features with n_features = %d" %
                 (self.n_features, self.n_features_))
         free_features = generate_features(X)
-<<<<<<< HEAD
-        if "selected_features" in kwargs:
-            self.selected_features_ = kwargs["selected_features"]
-        else:
-            self.selected_features_ = np.array([], dtype='int')
-=======
         self.selected_features_ = np.array([], dtype='int')
->>>>>>> 7341a926
+
         relevance = np.apply_along_axis(mutual_information, 0,
                                         X[:, free_features],
                                         y)

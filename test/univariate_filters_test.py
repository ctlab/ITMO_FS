--- conflicted
+++ resolved
@@ -260,12 +260,8 @@
         result = pipeline.fit_transform(X, y)
         assert result.shape[0] == X.shape[0] and result.shape[1] == 2
 
-<<<<<<< HEAD
-        p = Pipeline([('FS1', RFS(2)), ('E1', LogisticRegression())])
-=======
         p = Pipeline([('FS1', UnivariateFilter('FechnerCorr', ('K best', 2))),
                       ('E1', LogisticRegression())])
->>>>>>> 7341a926
         p.fit(X, y)
         assert 0 <= p.score(X, y) <= 1
 
@@ -275,14 +271,9 @@
         result = p.fit_transform(X, y)
         assert result.shape[0] == X.shape[0] and result.shape[1] == 1
 
-<<<<<<< HEAD
-        p = Pipeline([('FS1', SPEC(3)),
-                      ('FS2', UnivariateFilter('PearsonCorr', ('K best', 1))), ('E1', LogisticRegression())])
-=======
         p = Pipeline([('FS1', UnivariateFilter('FechnerCorr', ('K best', 3))),
                       ('FS2', UnivariateFilter('PearsonCorr', ('K best', 1))),
                       ('E1', LogisticRegression())])
->>>>>>> 7341a926
         p.fit(X, y)
         assert 0 <= p.score(X, y) <= 1
 

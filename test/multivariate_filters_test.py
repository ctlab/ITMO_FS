import unittest

import pandas as pd
from sklearn.linear_model import LogisticRegression
from sklearn.pipeline import Pipeline
import numpy as np

from sklearn.utils.estimator_checks import check_estimator

from ITMO_FS.filters.multivariate import *

np.random.seed(42)


class TestCases(unittest.TestCase):
    data, target = np.random.randint(10, size=(100, 20)), np.random.randint(10, size=(100,))

    def test_FCBF(self):
        # FCBF
        res = FCBFDiscreteFilter().fit_transform(self.data, self.target)
        assert self.data.shape[0] == res.shape[0]
        print("Fast Correlation Based filter:", self.data.shape, '--->', res.shape)

    def test_DISR(self):
        # DISR
        res = DISRWithMassive(10).fit_transform(self.data, self.target)
        assert self.data.shape[0] == res.shape[0]
        print("Double Input Symmetric Relevance:", self.data.shape, '--->', res.shape)

    def test_JMIM(self):
        # JMIM
        res = JMIM().fit_transform(self.data, self.target)
        assert self.data.shape[0] == res.shape[0]
        print("Joint Mutual Information Maximisation:", self.data.shape, '--->', res.shape)

    def test_trace_ratio(self):
        # TraceRatioFisher
        res = TraceRatioFisher(10).fit_transform(self.data, self.target)
        assert self.data.shape[0] == res.shape[0]
        print("TraceRatio:", self.data.shape, '--->', res.shape)

    def test_stir(self):
        # STIR
        res = STIR(10).fit_transform(self.data, self.target)
        assert self.data.shape[0] == res.shape[0]
        print("Statistical Inference Relief:", self.data.shape, '--->', res.shape)

    def test_base_multivariate(self):
        # Multivariate with callable
        f = MultivariateFilter(MIM, 10)
        f.fit(self.data, self.target)
        res = f.transform(self.data)
        assert self.data.shape[0] == res.shape[0]
        print("Multivariate with callable:", self.data.shape, '--->', res.shape)

        # Multivariate with string
        f = MultivariateFilter('MRMR', 10)
        f.fit(self.data, self.target)
        res = f.transform(self.data)
        assert self.data.shape[0] == res.shape[0]
        print("Multivariate with string:", self.data.shape, '--->', res.shape)

    def test_k_best(self):
        for i in [5, 10, 20]:
            res = DISRWithMassive(i).fit_transform(self.data, self.target)
            assert i == res.shape[1]

        for i in [5, 10, 20]:
            res = JMIM(i).fit_transform(self.data, self.target)
            assert i == res.shape[1]

        for i in [5, 10, 20]:
            f = MultivariateFilter(MIM, i)
            f.fit(self.data, self.target)
            res = f.transform(self.data)
            assert i == res.shape[1]

        for i in [5, 10, 20]:
            res = TraceRatioFisher(i).fit_transform(self.data, self.target)
            assert i == res.shape[1]

        for i in [5, 10, 20]:
            res = STIR(i).fit_transform(self.data, self.target)
            assert i == res.shape[1]

    def test_measures(self):
        # Multivariate
        for measure in GLOB_MEASURE:
            beta = 0.3 if measure in ['MIFS', 'generalizedCriteria'] else None
            gamma = 0.4 if measure == 'generalizedCriteria' else None
            f = MultivariateFilter(measure, 10, beta, gamma)
            f.fit(self.data, self.target)
            res = f.transform(self.data)
            assert self.data.shape[0] == res.shape[0] and res.shape[1] == 10

    def test_df(self):
<<<<<<< HEAD
        for f in [FCBFDiscreteFilter(), DISRWithMassive(), JMIM(), MultivariateFilter(MIM, 10), TraceRatioFisher(10), STIR(10)]:
=======
        for f in [FCBFDiscreteFilter(), DISRWithMassive(10), MultivariateFilter(MIM, 10), TraceRatioFisher(10), STIR(10)]:
>>>>>>> 120f69dd
            df = f.fit_transform(pd.DataFrame(self.data), pd.DataFrame(self.target))
            arr = f.fit_transform(self.data, self.target)
            np.testing.assert_array_equal(df, arr)

    def test_pipeline(self):
        # FS
        p = Pipeline([('FS1', MultivariateFilter(MIM, 10))])
        p.fit(self.data, self.target)
        res = p.transform(self.data)
        assert self.data.shape[0] == res.shape[0] and res.shape[1] == 10

        # FS - estim
        p = Pipeline([('FS1', FCBFDiscreteFilter()), ('E1', LogisticRegression(max_iter=10000))])
        p.fit(self.data, self.target)
        assert 0 <= p.score(self.data, self.target) <= 1

        # FS - FS
        p = Pipeline([('FS1', MultivariateFilter(MIM, 10)), ('FS2', STIR(5))])
        p.fit(self.data, self.target)
        res = p.transform(self.data)
        assert self.data.shape[0] == res.shape[0] and res.shape[1] == 5

        # FS - FS - estim
<<<<<<< HEAD
        p = Pipeline([('FS1', TraceRatioFisher(10)), ('FS2', DISRWithMassive()),
                                                        ('E1', LogisticRegression(max_iter=10000))])
        p.fit(self.data, self.target)
        assert 0 <= p.score(self.data, self.target) <= 1

    def test_feature_names_np(self):
        for f in [FCBFDiscreteFilter(), DISRWithMassive(), JMIM(), MultivariateFilter(MIM, 10), TraceRatioFisher(10), STIR(10)]:
            arr = f.fit_transform(self.data, self.target, feature_names=self.feature_names)
            assert np.all([feature in self.feature_names for feature in f.get_feature_names()])

    def test_feature_names_df(self):
        for f in [FCBFDiscreteFilter(), DISRWithMassive(), JMIM(), MultivariateFilter(MIM, 10), TraceRatioFisher(10), STIR(10)]:
            arr = f.fit_transform(pd.DataFrame(self.data), pd.DataFrame(self.target), feature_names=self.feature_names)
            assert np.all([feature in self.feature_names for feature in f.get_feature_names()])

    def test_feature_names_df_defined(self):
        dfX = pd.DataFrame(self.data)
        dfX.columns = self.feature_names
        for f in [FCBFDiscreteFilter(), DISRWithMassive(), JMIM(), MultivariateFilter(MIM, 10), TraceRatioFisher(10), STIR(10)]:
            arr = f.fit_transform(dfX, pd.DataFrame(self.target))
            assert np.all([feature in self.feature_names for feature in f.get_feature_names()])

    def test_feature_names_df_defined_override(self):
        dfX = pd.DataFrame(self.data)
        dfX.columns = self.feature_names_override
        for f in [FCBFDiscreteFilter(), DISRWithMassive(), JMIM(), MultivariateFilter(MIM, 10), TraceRatioFisher(10), STIR(10)]:
            arr = f.fit_transform(dfX, pd.DataFrame(self.target), feature_names=self.feature_names)
            assert np.all([feature in self.feature_names for feature in f.get_feature_names()])

    # def test_est(self):
    #     for f in [FCBFDiscreteFilter(), DISRWithMassive(), JMIM(), MultivariateFilter(MIM, 10), TraceRatioFisher(10), STIR(10)]:
    #         assert check_estimator(f)
=======
        p = Pipeline([('FS1', TraceRatioFisher(10)), ('FS2', DISRWithMassive(5)), ('E1', LogisticRegression())])
        p.fit(self.data, self.target)
        assert 0 <= p.score(self.data, self.target) <= 1

    def test_est(self):
        for f in [FCBFDiscreteFilter(), DISRWithMassive(2), MultivariateFilter(MIM, 2), TraceRatioFisher(2), STIR(2)]:
            check_estimator(f)
>>>>>>> 120f69dd


if __name__ == "__main__":
    unittest.main()<|MERGE_RESOLUTION|>--- conflicted
+++ resolved
@@ -94,11 +94,8 @@
             assert self.data.shape[0] == res.shape[0] and res.shape[1] == 10
 
     def test_df(self):
-<<<<<<< HEAD
-        for f in [FCBFDiscreteFilter(), DISRWithMassive(), JMIM(), MultivariateFilter(MIM, 10), TraceRatioFisher(10), STIR(10)]:
-=======
-        for f in [FCBFDiscreteFilter(), DISRWithMassive(10), MultivariateFilter(MIM, 10), TraceRatioFisher(10), STIR(10)]:
->>>>>>> 120f69dd
+        for f in [FCBFDiscreteFilter(), DISRWithMassive(), JMIM(), MultivariateFilter(MIM, 10),\
+                  TraceRatioFisher(10), STIR(10)]:
             df = f.fit_transform(pd.DataFrame(self.data), pd.DataFrame(self.target))
             arr = f.fit_transform(self.data, self.target)
             np.testing.assert_array_equal(df, arr)
@@ -122,40 +119,6 @@
         assert self.data.shape[0] == res.shape[0] and res.shape[1] == 5
 
         # FS - FS - estim
-<<<<<<< HEAD
-        p = Pipeline([('FS1', TraceRatioFisher(10)), ('FS2', DISRWithMassive()),
-                                                        ('E1', LogisticRegression(max_iter=10000))])
-        p.fit(self.data, self.target)
-        assert 0 <= p.score(self.data, self.target) <= 1
-
-    def test_feature_names_np(self):
-        for f in [FCBFDiscreteFilter(), DISRWithMassive(), JMIM(), MultivariateFilter(MIM, 10), TraceRatioFisher(10), STIR(10)]:
-            arr = f.fit_transform(self.data, self.target, feature_names=self.feature_names)
-            assert np.all([feature in self.feature_names for feature in f.get_feature_names()])
-
-    def test_feature_names_df(self):
-        for f in [FCBFDiscreteFilter(), DISRWithMassive(), JMIM(), MultivariateFilter(MIM, 10), TraceRatioFisher(10), STIR(10)]:
-            arr = f.fit_transform(pd.DataFrame(self.data), pd.DataFrame(self.target), feature_names=self.feature_names)
-            assert np.all([feature in self.feature_names for feature in f.get_feature_names()])
-
-    def test_feature_names_df_defined(self):
-        dfX = pd.DataFrame(self.data)
-        dfX.columns = self.feature_names
-        for f in [FCBFDiscreteFilter(), DISRWithMassive(), JMIM(), MultivariateFilter(MIM, 10), TraceRatioFisher(10), STIR(10)]:
-            arr = f.fit_transform(dfX, pd.DataFrame(self.target))
-            assert np.all([feature in self.feature_names for feature in f.get_feature_names()])
-
-    def test_feature_names_df_defined_override(self):
-        dfX = pd.DataFrame(self.data)
-        dfX.columns = self.feature_names_override
-        for f in [FCBFDiscreteFilter(), DISRWithMassive(), JMIM(), MultivariateFilter(MIM, 10), TraceRatioFisher(10), STIR(10)]:
-            arr = f.fit_transform(dfX, pd.DataFrame(self.target), feature_names=self.feature_names)
-            assert np.all([feature in self.feature_names for feature in f.get_feature_names()])
-
-    # def test_est(self):
-    #     for f in [FCBFDiscreteFilter(), DISRWithMassive(), JMIM(), MultivariateFilter(MIM, 10), TraceRatioFisher(10), STIR(10)]:
-    #         assert check_estimator(f)
-=======
         p = Pipeline([('FS1', TraceRatioFisher(10)), ('FS2', DISRWithMassive(5)), ('E1', LogisticRegression())])
         p.fit(self.data, self.target)
         assert 0 <= p.score(self.data, self.target) <= 1
@@ -163,7 +126,6 @@
     def test_est(self):
         for f in [FCBFDiscreteFilter(), DISRWithMassive(2), MultivariateFilter(MIM, 2), TraceRatioFisher(2), STIR(2)]:
             check_estimator(f)
->>>>>>> 120f69dd
 
 
 if __name__ == "__main__":

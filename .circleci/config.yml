--- conflicted
+++ resolved
@@ -42,10 +42,7 @@
             cd docs
             make html
 
-      - save_cache:
-          paths:
-            - ./venv
-          key: v1-dependencies-{{ checksum "requirements.txt" }}
+
 
       # run tests!
       # this example uses Django's built-in test-runner
@@ -55,13 +52,13 @@
       - run:
           name: run tests
           command: |
-<<<<<<< HEAD
-            export PATH="~/miniconda/bin:$PATH"
-            conda update --yes --quiet conda
-=======
->>>>>>> 5bdb2734
-            conda install --yes pytest
             pytest
+
+      - save_cache:
+          paths:
+            - ./venv
+          key: v1-dependencies-{{ checksum "requirements.txt" }}
+
 
       - store_artifacts:
           path: test-reports
